--- conflicted
+++ resolved
@@ -21,15 +21,12 @@
 
 import org.osgi.framework.BundleActivator;
 import org.osgi.framework.BundleContext;
-<<<<<<< HEAD
 import org.osgi.service.event.EventConstants;
 import org.osgi.service.event.EventHandler;
-=======
 import org.osgi.framework.Constants;
 import org.osgi.framework.ServiceRegistration;
 import org.osgi.service.cm.ConfigurationException;
 import org.osgi.service.cm.ManagedService;
->>>>>>> f19041a4
 
 public class Activator implements BundleActivator {
 
@@ -39,24 +36,16 @@
     public void start(final BundleContext bundleContext) {
         // TODO embed mode of Elasticsearch
         Dictionary<String, String> properties = new Hashtable<>();
-<<<<<<< HEAD
-        properties.put(EventConstants.EVENT_TOPIC, "decanter/*");
-        bundleContext.registerService(EventHandler.class, appender, properties);
-    }
-
-    public void stop(BundleContext bundleContext) {
-        appender.close();
-=======
         properties.put(Constants.SERVICE_PID, CONFIG_PID);
         bundleContext.registerService(ManagedService.class.getName(), new ConfigUpdater(bundleContext),
                                       properties);
     }
 
     public void stop(BundleContext bundleContext) {
+        appender.close();
         if (appender != null) {
             appender.close();
         }
->>>>>>> f19041a4
     }
 
     private final class ConfigUpdater implements ManagedService {
@@ -80,8 +69,8 @@
             appender = new ElasticsearchAppender(host, port);
             appender.open();
             Dictionary<String, String> properties = new Hashtable<>();
-            properties.put("name", "elasticsearch");
-            serviceReg = bundleContext.registerService(Appender.class, appender, properties);
+            properties.put(EventConstants.EVENT_TOPIC, "decanter/*");
+        	serviceReg =  bundleContext.registerService(EventHandler.class, appender, properties);
         }
     }
 }